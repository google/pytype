"""Test errors.py."""

import collections
import csv
import io
import textwrap
from unittest import mock

from pytype import state as frame_state
from pytype.errors import errors
from pytype.platform_utils import path_utils
from pytype.tests import test_utils

import unittest

_TEST_ERROR = "test-error"
_MESSAGE = "an error message on 'here'"


def make_errorlog():
  return errors.VmErrorLog(test_utils.FakePrettyPrinter(), src="")


class ErrorTest(unittest.TestCase):

  @errors._error_name(_TEST_ERROR)
  def test_init(self):
<<<<<<< HEAD
    e = errors.Error(errors.SEVERITY_ERROR, _MESSAGE, filename="foo.py",
                     line=123, methodname="foo", keyword="here")
=======
    e = errors.Error(
        errors.SEVERITY_ERROR,
        _MESSAGE,
        filename="foo.py",
        line=123,
        methodname="foo",
        keyword="here",
    )
>>>>>>> fb2938ae
    self.assertEqual(errors.SEVERITY_ERROR, e._severity)
    self.assertEqual(_MESSAGE, e._message)
    self.assertEqual(e._name, _TEST_ERROR)
    self.assertEqual("foo.py", e._filename)
    self.assertEqual(123, e._line)
    self.assertEqual("foo", e._methodname)
    self.assertEqual("here", e.keyword)

  @errors._error_name(_TEST_ERROR)
  def test_with_stack(self):
    # Opcode of None.
    e = errors.Error.with_stack(
        None, errors.SEVERITY_ERROR, _MESSAGE, keyword="here"
    )
    self.assertEqual(errors.SEVERITY_ERROR, e._severity)
    self.assertEqual(_MESSAGE, e._message)
    self.assertEqual(e._name, _TEST_ERROR)
    self.assertIsNone(e._filename)
    self.assertEqual(0, e._line)
    self.assertIsNone(e._methodname)
    self.assertEqual("here", e.keyword)
    # Opcode of None.
    op = test_utils.FakeOpcode("foo.py", 123, 123, 0, 0, "foo")
<<<<<<< HEAD
    e = errors.Error.with_stack(op.to_stack(), errors.SEVERITY_ERROR, _MESSAGE,
                                keyword="here")
=======
    e = errors.Error.with_stack(
        op.to_stack(), errors.SEVERITY_ERROR, _MESSAGE, keyword="here"
    )
>>>>>>> fb2938ae
    self.assertEqual(errors.SEVERITY_ERROR, e._severity)
    self.assertEqual(_MESSAGE, e._message)
    self.assertEqual(e._name, _TEST_ERROR)
    self.assertEqual("foo.py", e._filename)
    self.assertEqual(123, e._line)
    self.assertEqual("foo", e._methodname)
    self.assertEqual("here", e.keyword)

  @errors._error_name(_TEST_ERROR)
  def test_no_traceback_stack_len_1(self):
    # Stack of length 1
    op = test_utils.FakeOpcode("foo.py", 123, 123, 0, 0, "foo")
    error = errors.Error.with_stack(op.to_stack(), errors.SEVERITY_ERROR, "")
    self.assertIsNone(error._traceback)

  @errors._error_name(_TEST_ERROR)
  def test_no_traceback_no_opcode(self):
    # Frame without opcode
    op = test_utils.FakeOpcode("foo.py", 123, 123, 0, 0, "foo")
    stack = [frame_state.SimpleFrame(), frame_state.SimpleFrame(op)]
    error = errors.Error.with_stack(stack, errors.SEVERITY_ERROR, "")
    self.assertIsNone(error._traceback)

  @errors._error_name(_TEST_ERROR)
  def test_traceback(self):
    stack = test_utils.fake_stack(errors.MAX_TRACEBACK_LENGTH + 1)
    error = errors.Error.with_stack(stack, errors.SEVERITY_ERROR, "")
    self.assertMultiLineEqual(error._traceback, textwrap.dedent("""
      Called from (traceback):
        line 0, in function0
        line 1, in function1
        line 2, in function2""").lstrip())

  @errors._error_name(_TEST_ERROR)
  def test_truncated_traceback(self):
    stack = test_utils.fake_stack(errors.MAX_TRACEBACK_LENGTH + 2)
    error = errors.Error.with_stack(stack, errors.SEVERITY_ERROR, "")
    self.assertMultiLineEqual(error._traceback, textwrap.dedent("""
      Called from (traceback):
        line 0, in function0
        ...
        line 3, in function3""").lstrip())

  def test__error_name(self):
    # This should be true as long as at least one method is annotated with
    # _error_name(_TEST_ERROR).
    self.assertIn(_TEST_ERROR, errors._ERROR_NAMES)

  def test_no_error_name(self):
    # It is illegal to create an error outside of an @error_name annotation.
    self.assertRaises(
<<<<<<< HEAD
        AssertionError, errors.Error, errors.SEVERITY_ERROR, _MESSAGE
=======
        AssertionError, errors.Error, errors.SEVERITY_ERROR, _MESSAGE, src=""
>>>>>>> fb2938ae
    )

  @errors._error_name(_TEST_ERROR)
  def test_str(self):
    e = errors.Error(
        errors.SEVERITY_ERROR,
        _MESSAGE,
        filename="foo.py",
<<<<<<< HEAD
        line=123,
        methodname="foo",
    )
    message = "an error message on 'here'"
    error = (
        "foo.py:123:0: \x1b[1m\x1b[31merror\x1b[39m\x1b[0m: in foo: "
        + message
        + " [test-error]"
    )
    self.assertEqual(error, str(e))
=======
        line=1,
        endline=1,
        col=1,
        endcol=2,
        methodname="foo",
        src="",
    )
    self.assertEqual(
        str(e),
        textwrap.dedent("""\
      foo.py:1:2: \x1b[1m\x1b[31merror\x1b[39m\x1b[0m: in foo: an error message on 'here' [test-error]


       \x1b[1m\x1b[31m~\x1b[39m\x1b[0m
    """),
    )
>>>>>>> fb2938ae

  @errors._error_name(_TEST_ERROR)
  def test_write_to_csv(self):
    errorlog = make_errorlog()
    op = test_utils.FakeOpcode("foo.py", 123, 123, 0, 0, "foo")
    message, details = "This is an error", 'with\nsome\ndetails: "1", 2, 3'
    errorlog.error(op.to_stack(), message, details + "0")
    errorlog.error(op.to_stack(), message, details + "1")
    with test_utils.Tempdir() as d:
      filename = d.create_file("errors.csv")
      with open(filename, "w") as fi:
        errorlog.print_to_csv_file(fi)
      with open(filename) as fi:
        rows = list(csv.reader(fi, delimiter=","))
        self.assertEqual(len(rows), 2)
        for i, row in enumerate(rows):
          filename, lineno, name, actual_message, actual_details = row
          self.assertEqual(filename, "foo.py")
          self.assertEqual(lineno, "123")
          self.assertEqual(name, _TEST_ERROR)
          self.assertEqual(actual_message, message)
          self.assertEqual(actual_details, details + str(i))

  @errors._error_name(_TEST_ERROR)
  def test_write_to_csv_with_traceback(self):
    errorlog = make_errorlog()
    stack = test_utils.fake_stack(2)
    errorlog.error(stack, "", "some\ndetails")
    with test_utils.Tempdir() as d:
      filename = d.create_file("errors.csv")
      with open(filename, "w") as fi:
        errorlog.print_to_csv_file(fi)
      with open(filename) as fi:
        (_, _, _, _, actual_details), = list(csv.reader(fi, delimiter=","))
        self.assertMultiLineEqual(actual_details, textwrap.dedent("""
          some
          details

          Called from (traceback):
            line 0, in function0""").lstrip())

  @errors._error_name(_TEST_ERROR)
  def test_color(self):
<<<<<<< HEAD
    e = errors.Error(errors.SEVERITY_ERROR, _MESSAGE, filename="foo.py",
                     line=123, methodname="foo", keyword="here")
=======
    e = errors.Error(
        errors.SEVERITY_ERROR,
        _MESSAGE,
        filename="foo.py",
        line=123,
        methodname="foo",
        keyword="here",
        src="",
    )
>>>>>>> fb2938ae
    color_snippet = "'here' [\x1b[1m\x1b[31mtest-error\x1b[39m\x1b[0m]"
    self.assertIn(color_snippet, e.as_string(color=True))
    self.assertNotIn(color_snippet, e.as_string())
    self.assertEqual(str(e), e.as_string())


class ErrorLogTest(unittest.TestCase):

  @errors._error_name(_TEST_ERROR)
  def test_error(self):
    errorlog = make_errorlog()
    op = test_utils.FakeOpcode("foo.py", 123, 123, 0, 0, "foo")
    errorlog.error(op.to_stack(), f"unknown attribute {'xyz'}")
    self.assertEqual(len(errorlog), 1)
    e = list(errorlog)[0]  # iterate the log and save the first error.
    self.assertEqual(errors.SEVERITY_ERROR, e._severity)
    self.assertEqual("unknown attribute xyz", e._message)
    self.assertEqual(e._name, _TEST_ERROR)
    self.assertEqual("foo.py", e._filename)

  @errors._error_name(_TEST_ERROR)
  def test_error_with_details(self):
    errorlog = make_errorlog()
    errorlog.error(None, "My message", "one\ntwo")
    self.assertEqual(
        textwrap.dedent("""
        My message [test-error]
          one
          two
        """).lstrip(),
        str(errorlog),
    )

  @errors._error_name(_TEST_ERROR)
  def test_warn(self):
    errorlog = make_errorlog()
    op = test_utils.FakeOpcode("foo.py", 123, 123, 0, 0, "foo")
    errorlog.warn(op.to_stack(), "unknown attribute %s", "xyz")
    self.assertEqual(len(errorlog), 1)
    e = list(errorlog)[0]  # iterate the log and save the first error.
    self.assertEqual(errors.SEVERITY_WARNING, e._severity)
    self.assertEqual("unknown attribute xyz", e._message)
    self.assertEqual(e._name, _TEST_ERROR)
    self.assertEqual("foo.py", e._filename)

  @errors._error_name(_TEST_ERROR)
  def test_has_error(self):
    errorlog = make_errorlog()
    self.assertFalse(errorlog.has_error())
    # A warning is part of the error log, but isn't severe.
    errorlog.warn(None, "A warning")
    self.assertEqual(len(errorlog), 1)
    self.assertFalse(errorlog.has_error())
    # An error is severe.
    errorlog.error(None, "An error")
    self.assertEqual(len(errorlog), 2)
    self.assertTrue(errorlog.has_error())

  @errors._error_name(_TEST_ERROR)
  def test_duplicate_error_no_traceback(self):
    errorlog = make_errorlog()
    stack = test_utils.fake_stack(2)
    errorlog.error(stack, "error")  # traceback
    errorlog.error(stack[-1:], "error")  # no traceback
    # Keep the error with no traceback.
    unique_errors = errorlog.unique_sorted_errors()
    self.assertEqual(len(unique_errors), 1)
    self.assertIsNone(unique_errors[0]._traceback)

  @errors._error_name(_TEST_ERROR)
  def test_error_without_stack(self):
    errorlog = make_errorlog()
    stack = test_utils.fake_stack(1)
    errorlog.error(stack, "error_with_stack")
    errorlog.error([], "error_without_stack")
    unique_errors = errorlog.unique_sorted_errors()
    unique_errors = [(error.message, error.filename, error.line)
                     for error in unique_errors
                    ]
    self.assertEqual(
        [("error_without_stack", None, 0),
         ("error_with_stack", "foo.py", 0)],
        unique_errors,
    )

  @errors._error_name(_TEST_ERROR)
  def test_duplicate_error_shorter_traceback(self):
    errorlog = make_errorlog()
    stack = test_utils.fake_stack(3)
    errorlog.error(stack, "error")  # longer traceback
    errorlog.error(stack[-2:], "error")  # shorter traceback
    # Keep the error with a shorter traceback.
    unique_errors = errorlog.unique_sorted_errors()
    self.assertEqual(len(unique_errors), 1)
    self.assertMultiLineEqual(unique_errors[0]._traceback, textwrap.dedent("""
      Called from (traceback):
        line 1, in function1""").lstrip())

  @errors._error_name(_TEST_ERROR)
  def test_unique_errors(self):
    errorlog = make_errorlog()
    current_frame = frame_state.SimpleFrame(
        test_utils.FakeOpcode("foo.py", 123, 123, 0, 0, "foo"))
    backframe1 = frame_state.SimpleFrame(
        test_utils.FakeOpcode("foo.py", 1, 1, 0, 0, "bar"))
    backframe2 = frame_state.SimpleFrame(
        test_utils.FakeOpcode("foo.py", 2, 2, 0, 0, "baz"))
    errorlog.error([backframe1, current_frame], "error")
    errorlog.error([backframe2, current_frame], "error")
    # Keep both errors, since the tracebacks are different.
    unique_errors = errorlog.unique_sorted_errors()
    self.assertEqual(len(unique_errors), 2)
    self.assertSetEqual(set(errorlog), set(unique_errors))

  @errors._error_name(_TEST_ERROR)
  def test_color_print_to_stderr(self):
    errorlog = make_errorlog()
    op = test_utils.FakeOpcode("foo.py", 123, 123, 0, 0, "foo")
    errorlog.error(op.to_stack(), f"unknown attribute {'xyz'}")
    self.assertEqual(len(errorlog), 1)

    mock_stderr = io.StringIO()
    with mock.patch("sys.stderr", mock_stderr):
      errorlog.print_to_stderr()
    color_snippet = "xyz [\x1b[1m\x1b[31mtest-error\x1b[39m\x1b[0m]"
    self.assertIn(color_snippet, mock_stderr.getvalue())

  @errors._error_name(_TEST_ERROR)
  def test_color_print_to_file(self):
    errorlog = make_errorlog()
    op = test_utils.FakeOpcode("foo.py", 123, 123, 0, 0, "foo")
    errorlog.error(op.to_stack(), f"unknown attribute {'xyz'}")
    self.assertEqual(len(errorlog), 1)

    string_io = io.StringIO()
    errorlog.print_to_file(string_io)
    self.assertIn("[test-error]", string_io.getvalue())
    color_snippet = "xyz [\x1b[1m\x1b[31mtest-error\x1b[39m\x1b[0m]"
    self.assertNotIn(color_snippet, string_io.getvalue())


class ErrorDocTest(unittest.TestCase):
  dirname = path_utils.dirname
  ERROR_FILE_PATH = path_utils.join(
      dirname(dirname(errors.__file__)), "../docs/errors.md")

  def _check_and_get_documented_errors(self):
    with open(self.ERROR_FILE_PATH) as f:
      lines = f.readlines()
    entries = [line[3:].strip() for line in lines if line.startswith("##")]
    counts = collections.Counter(entries)
    if any(count > 1 for count in counts.values()):
      raise AssertionError(
          "These errors.md entries have duplicates:\n  " +
          "\n  ".join(name for name, count in counts.items() if count > 1))
    sorted_entries = sorted(entries)
    if sorted_entries != entries:
      raise AssertionError(
          "These errors.md entries are out of alphabetical order:\n  " +
          "\n  ".join(
              actual for expected, actual in zip(sorted_entries, entries)
              if expected != actual))
    return set(entries)

  def test_error_doc(self):
    documented_errors = self._check_and_get_documented_errors()
    all_errors = errors._ERROR_NAMES - {_TEST_ERROR}
    undocumented_errors = all_errors - documented_errors
    if undocumented_errors:
      raise AssertionError(
          "These errors are missing entries in errors.md:\n  " +
          "\n  ".join(undocumented_errors) + "\n")
    deprecated_errors = documented_errors - all_errors
    if deprecated_errors:
      raise AssertionError(
          "These errors.md entries do not correspond to errors:\n  " +
          "\n  ".join(deprecated_errors))


if __name__ == "__main__":
  unittest.main()<|MERGE_RESOLUTION|>--- conflicted
+++ resolved
@@ -25,10 +25,6 @@
 
   @errors._error_name(_TEST_ERROR)
   def test_init(self):
-<<<<<<< HEAD
-    e = errors.Error(errors.SEVERITY_ERROR, _MESSAGE, filename="foo.py",
-                     line=123, methodname="foo", keyword="here")
-=======
     e = errors.Error(
         errors.SEVERITY_ERROR,
         _MESSAGE,
@@ -37,7 +33,6 @@
         methodname="foo",
         keyword="here",
     )
->>>>>>> fb2938ae
     self.assertEqual(errors.SEVERITY_ERROR, e._severity)
     self.assertEqual(_MESSAGE, e._message)
     self.assertEqual(e._name, _TEST_ERROR)
@@ -61,14 +56,9 @@
     self.assertEqual("here", e.keyword)
     # Opcode of None.
     op = test_utils.FakeOpcode("foo.py", 123, 123, 0, 0, "foo")
-<<<<<<< HEAD
-    e = errors.Error.with_stack(op.to_stack(), errors.SEVERITY_ERROR, _MESSAGE,
-                                keyword="here")
-=======
     e = errors.Error.with_stack(
         op.to_stack(), errors.SEVERITY_ERROR, _MESSAGE, keyword="here"
     )
->>>>>>> fb2938ae
     self.assertEqual(errors.SEVERITY_ERROR, e._severity)
     self.assertEqual(_MESSAGE, e._message)
     self.assertEqual(e._name, _TEST_ERROR)
@@ -120,11 +110,7 @@
   def test_no_error_name(self):
     # It is illegal to create an error outside of an @error_name annotation.
     self.assertRaises(
-<<<<<<< HEAD
-        AssertionError, errors.Error, errors.SEVERITY_ERROR, _MESSAGE
-=======
         AssertionError, errors.Error, errors.SEVERITY_ERROR, _MESSAGE, src=""
->>>>>>> fb2938ae
     )
 
   @errors._error_name(_TEST_ERROR)
@@ -133,18 +119,6 @@
         errors.SEVERITY_ERROR,
         _MESSAGE,
         filename="foo.py",
-<<<<<<< HEAD
-        line=123,
-        methodname="foo",
-    )
-    message = "an error message on 'here'"
-    error = (
-        "foo.py:123:0: \x1b[1m\x1b[31merror\x1b[39m\x1b[0m: in foo: "
-        + message
-        + " [test-error]"
-    )
-    self.assertEqual(error, str(e))
-=======
         line=1,
         endline=1,
         col=1,
@@ -161,7 +135,6 @@
        \x1b[1m\x1b[31m~\x1b[39m\x1b[0m
     """),
     )
->>>>>>> fb2938ae
 
   @errors._error_name(_TEST_ERROR)
   def test_write_to_csv(self):
@@ -205,10 +178,6 @@
 
   @errors._error_name(_TEST_ERROR)
   def test_color(self):
-<<<<<<< HEAD
-    e = errors.Error(errors.SEVERITY_ERROR, _MESSAGE, filename="foo.py",
-                     line=123, methodname="foo", keyword="here")
-=======
     e = errors.Error(
         errors.SEVERITY_ERROR,
         _MESSAGE,
@@ -218,7 +187,6 @@
         keyword="here",
         src="",
     )
->>>>>>> fb2938ae
     color_snippet = "'here' [\x1b[1m\x1b[31mtest-error\x1b[39m\x1b[0m]"
     self.assertIn(color_snippet, e.as_string(color=True))
     self.assertNotIn(color_snippet, e.as_string())
