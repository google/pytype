"""Utility class and function for tests."""

import collections
import copy
import dataclasses
import io
import os
import re
import shutil
import sys
import textwrap
import tokenize

import pycnite.mapping
import pycnite.types

from pytype import config
from pytype import context
from pytype import file_utils
from pytype import load_pytd
from pytype import pretty_printer_base
from pytype import state as frame_state
from pytype import utils
from pytype.file_utils import makedirs
from pytype.platform_utils import path_utils
from pytype.platform_utils import tempfile as compatible_tempfile
from pytype.pytd import slots

import unittest


class Tempdir:
  """Context handler for creating temporary directories."""

  def __enter__(self):
    self.path = compatible_tempfile.mkdtemp()
    return self

  def create_directory(self, filename):
    """Create a subdirectory in the temporary directory."""
    path = path_utils.join(self.path, filename)
    makedirs(path)
    return path

  def create_file(self, filename, indented_data=None):
    """Create a file in the temporary directory. Dedents the data if needed."""
    filedir, filename = path_utils.split(filename)
    if filedir:
      self.create_directory(filedir)
    path = path_utils.join(self.path, filedir, filename)
    if isinstance(indented_data, bytes):
      # This is binary data rather than text.
      mode = "wb"
      data = indented_data
    else:
      mode = "w"
      data = textwrap.dedent(indented_data) if indented_data else indented_data
    with open(path, mode) as fi:
      if data:
        fi.write(data)
    return path

  def delete_file(self, filename):
    os.unlink(path_utils.join(self.path, filename))

  def __exit__(self, error_type, value, tb):
    shutil.rmtree(path=self.path)
    return False  # reraise any exceptions

  def __getitem__(self, filename):
    """Get the full path for an entry in this directory."""
    return path_utils.join(self.path, filename)


@dataclasses.dataclass(eq=True, frozen=True)
class FakeCode:
  filename: str
  name: str


class FakeOpcode:
  """Util class for generating fake Opcode for testing."""

  def __init__(self, filename, line, endline, col, endcol, methodname):
    self.code = FakeCode(filename, methodname)
    self.line = line
    self.endline = endline
    self.col = col
    self.endcol = endcol
    self.name = "FAKE_OPCODE"

  def to_stack(self):
    return [frame_state.SimpleFrame(self)]


def fake_stack(length):
  return [
      frame_state.SimpleFrame(
          FakeOpcode("foo.py", i, i, i, i, "function%d" % i)
      )
      for i in range(length)
  ]


class FakePrettyPrinter(pretty_printer_base.PrettyPrinterBase):
  """Fake pretty printer for constructing an error log."""

  def __init__(self):
    options = config.Options.create()
    super().__init__(make_context(options))

  def print_generic_type(self, t) -> str:
    return ""

  def print_type_of_instance(self, t, instance=None) -> str:
    return ""

  def print_type(self, t, literal=False) -> str:
    return ""

  def print_function_def(self, fn) -> str:
    return ""

  def print_var_type(self, *args) -> str:
    return ""

  def show_variable(self, var) -> str:
    return ""


class OperatorsTestMixin:
  """Mixin providing utilities for operators tests."""

  _HAS_DYNAMIC_ATTRIBUTES = True

  def check_expr(self, expr, assignments, expected_return):
    """Check the expression."""
    # Note that testing "1+2" as opposed to "x=1; y=2; x+y" doesn't really test
    # anything because the peephole optimizer converts "1+2" to "3" and __add__
    # isn't called. So, need to defeat the optimizer by replacing the constants
    # by variables, which will result in calling __add__ et al.

    # Join the assignments with ";" to avoid figuring out the exact indentation:
    assignments = "; ".join(assignments)
    src = f"""
      def f():
        {assignments}
        return {expr}
      f()
    """
    ty = self.Infer(src)
    self.assertTypesMatchPytd(ty, f"def f() -> {expected_return}: ...")

  def check_binary(self, function_name, op):
    """Check the binary operator."""
    ty = self.Infer(f"""
      class Foo:
        def {function_name}(self, unused_x):
          return 3j
      class Bar:
        pass
      def f():
        return Foo() {op} Bar()
      f()
    """)
    self.assertTypesMatchPytd(ty, f"""
      class Foo:
        def {function_name}(self, unused_x) -> complex: ...
      class Bar: ...
      def f() -> complex: ...
    """)

  def check_unary(self, function_name, op, ret=None):
    """Check the unary operator."""
    ty = self.Infer(f"""
      class Foo:
        def {function_name}(self):
          return 3j
      def f():
        return {op} Foo()
      f()
    """)
    self.assertTypesMatchPytd(ty, f"""
      class Foo:
        def {function_name}(self) -> complex: ...
      def f() -> {ret or "complex"}: ...
    """)

  def check_reverse(self, function_name, op):
    """Check the reverse operator."""
    ty = self.Infer(f"""
      class Foo:
        def __{function_name}__(self, x):
          return 3j
      class Bar(Foo):
        def __r{function_name}__(self, x):
          return "foo"
      def f():
        return Foo() {op} 1  # use Foo.__{function_name}__
      def g():
        return 1 {op} Bar()  # use Bar.__r{function_name}__
      def h():
        return Foo() {op} Bar()  # use Bar.__r{function_name}__
      def i():
        return Foo() {op} Foo()  # use Foo.__{function_name}__
      f(); g(); h(); i()
    """)
    self.assertTypesMatchPytd(ty, f"""
      class Foo:
        def __{function_name}__(self, x) -> complex: ...
      class Bar(Foo):
        def __r{function_name}__(self, x) -> str: ...
      def f() -> complex: ...
      def g() -> str: ...
      def h() -> str: ...
      def i() -> complex: ...
    """)

  def check_inplace(self, function_name, op):
    """Check the inplace operator."""
    ty = self.Infer(f"""
      class Foo:
        def __{function_name}__(self, x):
          return 3j
      def f():
        x = Foo()
        x {op} None
        return x
      f()
    """)
    self.assertTypesMatchPytd(ty, f"""
      class Foo:
        def __{function_name}__(self, x) -> complex: ...
      def f() -> complex: ...
    """)


class InplaceTestMixin:
  """Mixin providing a method to check in-place operators."""

  _HAS_DYNAMIC_ATTRIBUTES = True

  def _check_inplace(self, op, assignments, expected_return):
    """Check the inplace operator."""
    assignments = "; ".join(assignments)
    src = f"""
      def f(x, y):
        {assignments}
        x {op}= y
        return x
    """
    ty = self.Infer(src)
    self.assertTypesMatchPytd(ty, f"def f(x, y) -> {expected_return}: ...")


class TestCollectionsMixin:
  """Mixin providing utils for tests on the collections module."""

  _HAS_DYNAMIC_ATTRIBUTES = True

  def _testCollectionsObject(self, obj, good_arg, bad_arg, error):  # pylint: disable=invalid-name
    result = self.CheckWithErrors(f"""
      import collections
      def f(x: collections.{obj}): ...
      f({good_arg})
      f({bad_arg})  # wrong-arg-types[e]
    """)
    self.assertErrorRegexes(result, {"e": error})


class MakeCodeMixin:
  """Mixin providing a method to make a code object from bytecode."""

  _HAS_DYNAMIC_ATTRIBUTES = True

  def make_code(self, int_array, name="testcode"):
    """Utility method for creating CodeType objects."""
    return pycnite.types.CodeType38(
        co_argcount=0, co_posonlyargcount=0, co_kwonlyargcount=0, co_nlocals=2,
        co_stacksize=2, co_flags=0, co_consts=[None, 1, 2], co_names=[],
        co_varnames=["x", "y"], co_filename="", co_name=name, co_firstlineno=1,
        co_lnotab=b"", co_freevars=(), co_cellvars=(),
        co_code=bytes(int_array),
        python_version=self.python_version)


class RegexMatcher:
  """Match a regex."""

  def __init__(self, regex):
    self.regex = regex

  def match(self, message):
    return re.search(self.regex, message, flags=re.DOTALL)

  def __repr__(self):
    return repr(self.regex)


class SequenceMatcher:
  """Match a sequence of substrings in order."""

  def __init__(self, seq):
    self.seq = seq

  def match(self, message):
    start = 0
    for s in self.seq:
      i = message.find(s, start)
      if i == -1:
        return False
      start = i + len(s)
    return True

  def __repr__(self):
    return repr(self.seq)


class ErrorMatcher:
  """An ErrorLog matcher to help with test assertions.

  Takes the source code as an init argument, and constructs two dictionaries
  holding parsed comment directives.

  Attributes:
    errorlog: The errorlog being matched against
    marks: { mark_name : errors.Error object }
    expected: { line number : sequence of expected error codes and mark names }

  Adds an assertion matcher to match errorlog.errors against a list of expected
  errors of the form [(line number, error code, message regex)].

  See tests/test_base_test.py for usage examples.
  """

  ERROR_RE = re.compile(r"^(?P<code>(\w+-)+\w+)(\[(?P<mark>.+)\])?"
                        r"((?P<cmp>([!=]=|[<>]=?))(?P<version>\d+\.\d+))?$")

  def __init__(self, src):
    # errorlog and marks are set by assert_errors_match_expected()
    self.errorlog = None
    self.marks = None
    self.expected = self._parse_comments(src)

  def _fail(self, msg):
    if self.marks:
      self.errorlog.print_to_stderr()
    raise AssertionError(msg)

  def has_error(self):
    return self.errorlog and self.errorlog.has_error()

  def assert_errors_match_expected(self, errorlog):
    """Matches expected errors against the errorlog, populating self.marks."""

    def _format_error(line, code, mark=None):
      formatted = "Line %d: %s" % (line, code)
      if mark:
        formatted += f"[{mark}]"
      return formatted

    self.errorlog = errorlog
    self.marks = {}
    expected = copy.deepcopy(self.expected)

    for error in self.errorlog.unique_sorted_errors():
      errs = expected[error.line]
      for i, (code, mark) in enumerate(errs):
        if code == error.name:
          if mark:
            self.marks[mark] = error
          del errs[i]
          break
      else:
        if errs:
          code, mark = errs[0]
          exp = _format_error(error.line, code, mark)
          actual = _format_error(error.line, error.name)
          self._fail(
              f"Error does not match:\nExpected: {exp}\nActual: {actual}"
          )
        else:
          self._fail(f"Unexpected error:\n{error}")
    leftover_errors = []
    for line in sorted(expected):
      leftover_errors.extend(_format_error(line, code, mark)
                             for code, mark in expected[line])
    if leftover_errors:
      self._fail("Errors not found:\n" + "\n".join(leftover_errors))

  def _assert_error_messages(self, matchers):
    """Assert error messages."""
    assert self.marks is not None
    for mark, error in self.marks.items():
      try:
        matcher = matchers.pop(mark)
      except KeyError:
        self._fail(f"No matcher for mark {mark}")
      if not matcher.match(error.message):
        self._fail("Bad error message for mark %s: expected %r, got %r" %
                   (mark, matcher, error.message))
    if matchers:
      self._fail(f"Marks not found in code: {', '.join(matchers)}")

<<<<<<< HEAD
  def _assert_diagnostic_messages(self, matchers):
=======
  def assert_diagnostic_messages(self, matchers):
>>>>>>> fb2938ae
    """Assert error messages."""
    assert self.marks is not None
    for mark, error in self.marks.items():
      try:
        matcher = matchers.pop(mark)
      except KeyError:
        self._fail(f"No matcher for mark {mark}")
<<<<<<< HEAD
      error_as_string = error.as_string()
      if not matcher.match(error_as_string):
=======
      if isinstance(matcher, str):
        match = matcher.__eq__
      else:
        match = matcher.match
      error_as_string = error.as_string()
      if not match(error_as_string):
>>>>>>> fb2938ae
        self._fail("Bad error message for mark %s: expected %r, got %r" %
                   (mark, matcher, error_as_string))
    if matchers:
      self._fail(f"Marks not found in code: {', '.join(matchers)}")

  def assert_error_regexes(self, expected_regexes):
    matchers = {k: RegexMatcher(v) for k, v in expected_regexes.items()}
    self._assert_error_messages(matchers)

  def assert_error_sequences(self, expected_sequences):
    matchers = {k: SequenceMatcher(v) for k, v in expected_sequences.items()}
    self._assert_error_messages(matchers)

  def assert_diagnostic_regexes(self, expected_diagnostic_regexes):
    matchers = {
        k: RegexMatcher(v) for k, v in expected_diagnostic_regexes.items()
    }
<<<<<<< HEAD
    self._assert_diagnostic_messages(matchers)
=======
    self.assert_diagnostic_messages(matchers)
>>>>>>> fb2938ae

  def _parse_comment(self, comment):
    comment = comment.strip()
    error_match = self.ERROR_RE.fullmatch(comment)
    if not error_match:
      return None
    version_cmp = error_match.group("cmp")
    if version_cmp:
      version = utils.version_from_string(error_match.group("version"))
      actual_version = sys.version_info[:2]
      if not slots.COMPARES[version_cmp](actual_version, version):
        return None
    return error_match.group("code"), error_match.group("mark")

  def _parse_comments(self, src):
    """Parse comments."""
    src = io.StringIO(src)
    expected = collections.defaultdict(list)
    used_marks = set()
    for tok, s, (line, _), _, _ in tokenize.generate_tokens(src.readline):
      if tok != tokenize.COMMENT:
        continue
      for comment in s.split("#"):
        parsed_comment = self._parse_comment(comment)
        if parsed_comment is None:
          continue
        code, mark = parsed_comment
        if mark:
          if mark in used_marks:
            self._fail(f"Mark {mark} already used")
          used_marks.add(mark)
        expected[line].append((code, mark))
    return expected


class Py310Opcodes:
  """Define constants for Python 3.10 opcodes.

  Note that while our tests typically target the version that pytype is running
  in, blocks_test checks disassembled bytecode, which changes from version to
  version, so we fix the test version.
  """

  for k, v in pycnite.mapping.PYTHON_3_10_MAPPING.items():
    locals()[v] = k
  del k, v  # remove from the class namespace  # pylint: disable=undefined-loop-variable


# pylint: disable=invalid-name
# Use camel-case to match the unittest.skip* methods.
def skipIfPy(*versions, reason):
  return unittest.skipIf(sys.version_info[:2] in versions, reason)


def skipUnlessPy(*versions, reason):
  return unittest.skipUnless(sys.version_info[:2] in versions, reason)


def skipBeforePy(version, reason):
  return unittest.skipIf(sys.version_info[:2] < version, reason)


def skipFromPy(version, reason):
  return unittest.skipUnless(sys.version_info[:2] < version, reason)


def skipOnWin32(reason):
  return unittest.skipIf(sys.platform == "win32", reason)


def make_context(options, src=""):
  """Create a minimal context for tests."""
  return context.Context(
      options=options, loader=load_pytd.Loader(options), src=src
  )


def test_data_file(filename):
  pytype_dir = path_utils.dirname(path_utils.dirname(path_utils.__file__))
  code = path_utils.join(
      pytype_dir, file_utils.replace_separator("test_data/"), filename)
  with open(code, "r") as f:
    return f.read()


# pylint: enable=invalid-name<|MERGE_RESOLUTION|>--- conflicted
+++ resolved
@@ -402,11 +402,7 @@
     if matchers:
       self._fail(f"Marks not found in code: {', '.join(matchers)}")
 
-<<<<<<< HEAD
-  def _assert_diagnostic_messages(self, matchers):
-=======
   def assert_diagnostic_messages(self, matchers):
->>>>>>> fb2938ae
     """Assert error messages."""
     assert self.marks is not None
     for mark, error in self.marks.items():
@@ -414,17 +410,12 @@
         matcher = matchers.pop(mark)
       except KeyError:
         self._fail(f"No matcher for mark {mark}")
-<<<<<<< HEAD
-      error_as_string = error.as_string()
-      if not matcher.match(error_as_string):
-=======
       if isinstance(matcher, str):
         match = matcher.__eq__
       else:
         match = matcher.match
       error_as_string = error.as_string()
       if not match(error_as_string):
->>>>>>> fb2938ae
         self._fail("Bad error message for mark %s: expected %r, got %r" %
                    (mark, matcher, error_as_string))
     if matchers:
@@ -442,11 +433,7 @@
     matchers = {
         k: RegexMatcher(v) for k, v in expected_diagnostic_regexes.items()
     }
-<<<<<<< HEAD
-    self._assert_diagnostic_messages(matchers)
-=======
     self.assert_diagnostic_messages(matchers)
->>>>>>> fb2938ae
 
   def _parse_comment(self, comment):
     comment = comment.strip()
